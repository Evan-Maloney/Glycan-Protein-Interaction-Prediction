from typing import Dict, Any

from ..models.glycan_encoders.dummy import DummyGlycanEncoder
from ..models.glycan_encoders.chemberta import ChemBERTaEncoder
from ..models.glycan_encoders.rdkit import RDKITGlycanEncoder
<<<<<<< HEAD
from ..models.glycan_encoders.sweetnet import SweetNetEncoder
=======
from ..models.glycan_encoders.gnn import GNNGlycanEncoder

>>>>>>> 288c6917
from ..models.protein_encoders.dummy import DummyProteinEncoder
from ..models.binding_predictors.dummy import DummyBindingPredictor
from ..models.protein_encoders.biopy import BioPyProteinEncoder

from ..models.binding_predictors.dnn import DNNBindingPredictor
from ..models.protein_encoders.esmc import ESMCEncoder
<<<<<<< HEAD
from ..models.protein_encoders.ankh import AnkhEncoder
from ..models.protein_encoders.prostt5 import ProstT5Encoder
from ..models.protein_encoders.biopy import BioPyProteinEncoder
=======

from ..models.protein_encoders.pt_gnn import AdvancedGNNProteinEncoder

from ..models.binding_predictors.mean_predictor import MeanPredictor
>>>>>>> 288c6917



def create_glycan_encoder(encoder_type: str, **kwargs) -> Any:
    """Create glycan encoder instance based on type"""
    encoders = {
        'dummy': DummyGlycanEncoder,
        'chemberta': ChemBERTaEncoder,
        'rdkit': RDKITGlycanEncoder,
<<<<<<< HEAD
        'sweetnet': SweetNetEncoder,
=======
        'gnn': GNNGlycanEncoder
>>>>>>> 288c6917
    }
    
    encoder = encoders[encoder_type]
    return encoder(**kwargs)


def create_protein_encoder(encoder_type: str, **kwargs) -> Any:
    encoders = {
        'dummy': DummyProteinEncoder,
        'esmc': ESMCEncoder,
        'ankh': AnkhEncoder,
        'prostt5': ProstT5Encoder,
        'biopy': BioPyProteinEncoder,
        'pt_gnn': AdvancedGNNProteinEncoder
    }

    encoder = encoders[encoder_type]
    return encoder(**kwargs)
    
    
def create_binding_predictor(predictor_type: str, **kwargs) -> Any:
    predictors = {
        'dummy': DummyBindingPredictor,
        'dnn': DNNBindingPredictor,
        'mean': MeanPredictor
    }
    
    predictor = predictors[predictor_type]
    return predictor(**kwargs)<|MERGE_RESOLUTION|>--- conflicted
+++ resolved
@@ -3,28 +3,21 @@
 from ..models.glycan_encoders.dummy import DummyGlycanEncoder
 from ..models.glycan_encoders.chemberta import ChemBERTaEncoder
 from ..models.glycan_encoders.rdkit import RDKITGlycanEncoder
-<<<<<<< HEAD
-from ..models.glycan_encoders.sweetnet import SweetNetEncoder
-=======
 from ..models.glycan_encoders.gnn import GNNGlycanEncoder
 
->>>>>>> 288c6917
+from ..models.glycan_encoders.sweetnet import SweetNetEncoder
 from ..models.protein_encoders.dummy import DummyProteinEncoder
 from ..models.binding_predictors.dummy import DummyBindingPredictor
 from ..models.protein_encoders.biopy import BioPyProteinEncoder
 
 from ..models.binding_predictors.dnn import DNNBindingPredictor
 from ..models.protein_encoders.esmc import ESMCEncoder
-<<<<<<< HEAD
+
 from ..models.protein_encoders.ankh import AnkhEncoder
 from ..models.protein_encoders.prostt5 import ProstT5Encoder
-from ..models.protein_encoders.biopy import BioPyProteinEncoder
-=======
-
 from ..models.protein_encoders.pt_gnn import AdvancedGNNProteinEncoder
 
 from ..models.binding_predictors.mean_predictor import MeanPredictor
->>>>>>> 288c6917
 
 
 
@@ -34,11 +27,8 @@
         'dummy': DummyGlycanEncoder,
         'chemberta': ChemBERTaEncoder,
         'rdkit': RDKITGlycanEncoder,
-<<<<<<< HEAD
+        'gnn': GNNGlycanEncoder,
         'sweetnet': SweetNetEncoder,
-=======
-        'gnn': GNNGlycanEncoder
->>>>>>> 288c6917
     }
     
     encoder = encoders[encoder_type]
