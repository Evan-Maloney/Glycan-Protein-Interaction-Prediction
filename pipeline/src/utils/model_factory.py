--- conflicted
+++ resolved
@@ -6,13 +6,10 @@
 from ..models.binding_predictors.dummy import DummyBindingPredictor
 from ..models.binding_predictors.dnn import DNNBindingPredictor
 from ..models.protein_encoders.esmc import ESMCEncoder
-<<<<<<< HEAD
 from ..models.protein_encoders.ankh import AnkhEncoder
 from ..models.protein_encoders.prostt5 import ProstT5Encoder
-=======
 from ..models.protein_encoders.biopy import BioPyProteinEncoder
 
->>>>>>> 96e2a7fd
 
 
 def create_glycan_encoder(encoder_type: str, **kwargs) -> Any:
@@ -31,12 +28,9 @@
     encoders = {
         'dummy': DummyProteinEncoder,
         'esmc': ESMCEncoder,
-<<<<<<< HEAD
         'ankh': AnkhEncoder,
         'prostt5': ProstT5Encoder,
-=======
         'biopy': BioPyProteinEncoder,
->>>>>>> 96e2a7fd
     }
 
     encoder = encoders[encoder_type]
