--- conflicted
+++ resolved
@@ -161,17 +161,11 @@
             beta: Parameter for Smooth L1 loss
         """
         super().__init__()
-<<<<<<< HEAD
+        
         self.loss_type = loss_type.lower()
         self.delta = delta
         self.beta = beta
-=======
-        
-        self.loss_type = loss_type.lower()
-        self.delta = delta
-        self.beta = beta
-        
->>>>>>> 19647a91
+        
     def forward(self, inputs, targets, weights):
             
         # Check if all weights are approximately 1.0
@@ -881,7 +875,6 @@
             
             # Calculate average
             folds_count = len(fold_metrics)
-            print(fold_metrics)
             for key in epoch_metrics:
                 epoch_metrics[key] /= folds_count
             
